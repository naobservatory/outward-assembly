--- conflicted
+++ resolved
@@ -102,16 +102,6 @@
     # Define seeds
     seed_seqs = [Seq("ATATAAAGGCC")]
 
-<<<<<<< HEAD
-    # Create an additional contig that overlaps with seed but doesn't contain it
-    megahit_dir = workdir / "megahit_out_iter1-1"
-    contigs_path = megahit_dir / "final.contigs.fa"
-    # Add a contig with overlap to existing contigs
-    with open(contigs_path, "a") as f:
-        f.write(">contig6\nGCGCGTAATATAAAGGCC\n")  # Contains seed and overlaps with contig5
-
-=======
->>>>>>> c4684330
     # Run subset_contigs with include_overlaps=True
     _subset_contigs(workdir, iter=1, seed_seqs=seed_seqs, include_overlaps=True)
 
