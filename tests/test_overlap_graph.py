--- conflicted
+++ resolved
@@ -1,15 +1,11 @@
 import networkx
 import pytest
 
-<<<<<<< HEAD
-from outward_assembly.overlap_graph import overlap_inds
-=======
 from outward_assembly.basic_seq_operations import SeqOrientation
 from outward_assembly.overlap_graph import (
     _traverse_subgraph_and_orient,
     get_overlapping_sequence_ids,
 )
->>>>>>> c4684330
 
 
 @pytest.mark.fast
